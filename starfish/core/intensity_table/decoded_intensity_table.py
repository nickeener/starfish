from typing import Optional, Tuple

import numpy as np
import pandas as pd

from starfish.core.expression_matrix.expression_matrix import ExpressionMatrix
from starfish.core.intensity_table.intensity_table import IntensityTable
from starfish.core.types import (
    Axes,
    Coordinates,
    DecodedSpots,
    Features,
)


class DecodedIntensityTable(IntensityTable):
    """
    DecodedIntensityTable is a container for spot or pixel features extracted from image data
    that have been decoded. It is the primary output from starfish :py:class:`Decode` methods.
    An IntensityTable records the numeric intensity of a set of features in each
    :code:`(round, channel)` tile in which the feature is identified.
    The :py:class:`IntensityTable` has shape
    :code:`(n_feature, n_channel, n_round)`.
    Some :py:class:`SpotFinder` methods identify a position and search for Gaussian blobs in a
    small radius, only recording intensities if they are found in a given tile. Other
    :py:class:SpotFinder: approaches find blobs in a max-projection and measure them everywhere.
    As a result, some IntensityTables will be dense, and others will contain :code:`np.nan`
    entries where no feature was detected.
    Examples
    --------
    Create an IntensityTable using the ``synthetic_intensities`` method::
        >>> from starfish.core.test.factories import SyntheticData
        >>> sd = SyntheticData(n_ch=3, n_round=4, n_codes=2)
        >>> codes = sd.codebook()
        >>> sd.intensities(codebook=codes)
        <xarray.IntensityTable (features: 2, c: 3, h: 4)>
        array([[[    0.,     0.,     0.,     0.],
                [    0.,     0.,  8022., 12412.],
                [11160.,  9546.,     0.,     0.]],
               [[    0.,     0.,     0.,     0.],
                [    0.,     0., 10506., 10830.],
                [11172., 12331.,     0.,     0.]]])
        Coordinates:
        * features   (features) MultiIndex
        - z          (features) int64 7 3
        - y          (features) int64 14 32
        - x          (features) int64 32 15
        - r          (features) float64 nan nan
        * c          (c) int64 0 1 2
        * h          (h) int64 0 1 2 3
         target     (features) object 08b1a822-a1b4-4e06-81ea-8a4bd2b004a9 ...
        """

    __slots__ = ()

    @classmethod
    def from_intensity_table(
            cls,
            intensities: IntensityTable,
            targets: Tuple[str, np.ndarray],
            distances: Optional[Tuple[str, np.ndarray]] = None,
            passes_threshold: Optional[Tuple[str, np.ndarray]] = None,
            rounds_used: Optional[Tuple[str, np.ndarray]] = None):
<<<<<<< HEAD
=======

>>>>>>> 900c6e2b
        """
        Assign target values to intensities.
        Parameters
        ----------
        intensities : IntensityTable
            intensity_table to assign target values to
        targets : Tuple[str, np.ndarray]
            Target values to assign
        distances : Optional[Tuple[str, np.ndarray]]
            Corresponding array of distances from target for each feature
        passes_threshold : Optional[Tuple[str, np.ndarray]]
            Corresponding array of boolean values indicating if each itensity passed
            given thresholds.
        rounds_used: Optional[Tuple[str, np.ndarray]]
            Corresponding array of integers indicated the number of rounds this
            decoded intensity was found in
<<<<<<< HEAD
=======

>>>>>>> 900c6e2b
        Returns
        -------
        DecodedIntensityTable
        """

        intensities = cls(intensities)
        intensities[Features.TARGET] = targets
        if distances:
            intensities[Features.DISTANCE] = distances
        if passes_threshold:
            intensities[Features.PASSES_THRESHOLDS] = passes_threshold
        if rounds_used:
            intensities['rounds_used'] = rounds_used
        return intensities

    def to_decoded_dataframe(self) -> DecodedSpots:
        """
        Generates a dataframe containing decoded spot information. Guaranteed to contain physical
        spot coordinates (z, y, x) and gene target. Does not contain pixel coordinates.
        """
        df = self.to_features_dataframe()
        pixel_coordinates = pd.Index([Axes.X, Axes.Y, Axes.ZPLANE])
        df = df.drop(pixel_coordinates.intersection(df.columns), axis=1).drop(Features.AXIS, axis=1)
        return DecodedSpots(df)

    def to_mermaid(self, filename: str) -> pd.DataFrame:
        """
        Writes a .csv.gz file in columnar format that is readable by MERMAID visualization
        software.
        To run MERMAID, follow the installation instructions for that repository and simply
        replace the data.csv.gz file with the output of this function.
        Parameters
        ----------
        filename : str
            Name for compressed-gzipped MERMAID data file. Should end in '.csv.gz'.
        Notes
        ------
        See also https://github.com/JEFworks/MERmaid
        """
        # construct the MERMAID dataframe. As MERMAID adds support for non-categorical variables,
        # additional columns can be added here
        df = self.to_features_dataframe()
        column_order = [
            Axes.X,
            Axes.Y,
            Features.TARGET,
            Features.TARGET,  # added twice to support simultaneous coding
        ]
        mermaid_data = df[column_order]

        # write to disk
        mermaid_data.to_csv(filename, compression='gzip', index=False)

    def to_expression_matrix(self) -> ExpressionMatrix:
        """
        Generates a cell x gene count matrix where each cell is annotated with spatial metadata.
        Requires that spots in the IntensityTable have been assigned to cells.
        Returns
        -------
        ExpressionMatrix :
            cell x gene expression table
        """
        if Features.CELL_ID not in self.coords:
            raise KeyError(
                "IntensityTable must have 'cell_id' assignments for each cell before this function "
                "can be called. See starfish.spots.AssignTargets.Label.")
        grouped = self.to_features_dataframe().groupby([Features.CELL_ID, Features.TARGET])
        counts = grouped.count().iloc[:, 0].unstack().fillna(0)
        # rename unassigned spots
        counts.rename(index={'nan': 'unassigned'}, inplace=True)
        # remove and store 'nan' target counts
        nan_target_counts = np.zeros(counts.shape[0])
        if 'nan' in counts.columns:
            nan_target_counts = counts['nan'].values
            counts.drop(columns='nan', inplace=True)
        if self.has_physical_coords:
            grouped = self.to_features_dataframe().groupby([Features.CELL_ID])[[
                Axes.X.value, Axes.Y.value, Axes.ZPLANE.value, Coordinates.X.value,
                Coordinates.Y.value, Coordinates.Z.value]]
        else:
            grouped = self.to_features_dataframe().groupby([Features.CELL_ID])[[
                Axes.X.value, Axes.Y.value, Axes.ZPLANE.value]]
        min_ = grouped.min()
        max_ = grouped.max()
        coordinate_df = min_ + (max_ - min_) / 2
        metadata = {name: (Features.CELLS, data.values) for name, data in coordinate_df.items()}
        metadata[Features.AREA] = (Features.CELLS, np.full(counts.shape[0], fill_value=np.nan))
        metadata["number_of_undecoded_spots"] = (Features.CELLS, nan_target_counts)
        # add genes to the metadata
        metadata.update({Features.GENES: counts.columns.values})
        metadata.update({Features.CELL_ID: (Features.CELLS, counts.index.values)})

        mat = ExpressionMatrix(
            data=counts.values,
            dims=(Features.CELLS, Features.GENES),
            coords=metadata,
            name='expression_matrix'
        )
        return mat<|MERGE_RESOLUTION|>--- conflicted
+++ resolved
@@ -61,12 +61,10 @@
             distances: Optional[Tuple[str, np.ndarray]] = None,
             passes_threshold: Optional[Tuple[str, np.ndarray]] = None,
             rounds_used: Optional[Tuple[str, np.ndarray]] = None):
-<<<<<<< HEAD
-=======
 
->>>>>>> 900c6e2b
         """
         Assign target values to intensities.
+
         Parameters
         ----------
         intensities : IntensityTable
@@ -81,10 +79,7 @@
         rounds_used: Optional[Tuple[str, np.ndarray]]
             Corresponding array of integers indicated the number of rounds this
             decoded intensity was found in
-<<<<<<< HEAD
-=======
 
->>>>>>> 900c6e2b
         Returns
         -------
         DecodedIntensityTable
