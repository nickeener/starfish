import json
import os
from dataclasses import dataclass
from typing import Any, Dict, Hashable, Mapping, MutableMapping, Optional, Sequence, Tuple

import xarray as xr

from starfish.core.types import Axes, Coordinates, SpotAttributes
from starfish.core.util.logging import Log

AXES_ORDER = (Axes.ROUND, Axes.CH)


@dataclass
class PerImageSliceSpotResults:
    """
    Named tuple that gets returned in every spot finding's image_to_spots method, spot_attrs are the
    SpotAttributes and extras is any extra information collected from the spot finding process.
    """
    spot_attrs: SpotAttributes
    extras: Optional[Mapping[str, Any]]


class SpotFindingResults:
    """
    Wrapper class that describes the results from a spot finding method. The results
    mapping is a collection of (round, ch) indices and their corresponding measured
    SpotAttributes.
    """

    def __init__(
            self,
            imagestack_coords,
            log: Log,
            spot_attributes_list: Optional[
                Sequence[Tuple[PerImageSliceSpotResults, Mapping[Axes, int]]]] = None,
    ):
        """
        Construct a SpotFindingResults instance
        Parameters
        -----------
        imagestack_coords : xr.CoordinateArray
            The physical coordinate ranges of the ImageStack spots were found in
        log : Log
            The provenance log information from the ImageStack spots were found in.
        spot_attributes_list : Optional[
        Sequence[Tuple[PerImageSliceSpotResults, Mapping[Axes, int]]]]
            If spots were found using ImageStack.transform() the result is a list of
            tuples (PerImageSliceSpotResults, indices).  Indices should be a mapping from axes to
            axis value.  Instantiating SpotFindingResults with this list will convert the
            information to a dictionary.
        """
        spot_attributes_list = spot_attributes_list or []
        self._results: MutableMapping[Tuple, PerImageSliceSpotResults] = {
            tuple(indices[i] for i in AXES_ORDER): spots
            for spots, indices in spot_attributes_list
        }
        self.physical_coord_ranges: Mapping[Hashable, xr.DataArray] = {
            Axes.X.value: imagestack_coords[Coordinates.X.value],
            Axes.Y.value: imagestack_coords[Coordinates.Y.value],
            Axes.ZPLANE.value: imagestack_coords[Coordinates.Z.value]}
        self._log: Log = log

    def __setitem__(self, indices: Mapping[Axes, int], value: PerImageSliceSpotResults):
        """
        Add the round, ch indices and corresponding SpotAttributes to the results dict.
        Parameters
        ----------
        indices: Mapping[Axes, int]
            Mapping of Axes to int values
        spots: SpotAttributes
            Describes spots found on this tile.
        """
        round_ch_index = tuple(indices[i] for i in AXES_ORDER)
        self._results[round_ch_index] = value

    def __getitem__(self, indices: Mapping[Axes, int]) -> PerImageSliceSpotResults:
        """
        Returns the spots found in a given round and ch.
        Parameters
        ----------
        indices: Mapping[Axes, int]
            Mapping of Axes to int values
        Returns
        --------
        SpotAttributes
        """
        round_ch_index = tuple(indices[i] for i in AXES_ORDER)
        return self._results[round_ch_index]

    def items(self):
        """
        Return iterator for (r,ch) and SpotAttributes in Spot finding results
        """
        return self._results.items()

    def keys(self):
        """
        Return all round, ch index pairs.
        """
        return self._results.keys()

    def values(self):
        """
        Return all SpotAttributes across rounds and chs.
        """
        return self._results.values()

    def save(self, output_dir_name: str) -> None:
        """Save spot finding results to series of files.
<<<<<<< HEAD

=======
>>>>>>> 7b667f3f
        Parameters
        ----------
        output_dir_name: str
            Location to save all files.
<<<<<<< HEAD

=======
>>>>>>> 7b667f3f
        """
        json_data: Dict[str, Any] = {}

        pwd = os.getcwd()
        os.chdir(os.path.dirname(output_dir_name))
        base_name = os.path.basename(output_dir_name)

        coords = {}
        for key in self.physical_coord_ranges.keys():
            path = "{}coords_{}.nc".format(base_name, key)
            coords[key] = path
            self.physical_coord_ranges[key].to_netcdf(path)
        json_data["physical_coord_ranges"] = coords

        path = "{}log.arr"
        json_data["log"] = {}
        json_data["log"]["path"] = path.format(base_name)
        with open(path.format(base_name), "w") as f:
            f.write(self.log.encode())

        spot_attrs = {}
        for key in self._results.keys():
            path = "{}spots_{}_{}.nc".format(base_name, key[0], key[1])
            spot_attrs["{}_{}".format(key[0], key[1])] = path
            self._results[key].spot_attrs.save(path)
        json_data["spot_attrs"] = spot_attrs

        save = json.dumps(json_data)
        with open("{}SpotFindingResults.json".format(base_name), "w") as f:
            f.write(save)

        os.chdir(pwd)

    @classmethod
    def load(cls, json_file: str):
        """Load serialized spot finding results.
<<<<<<< HEAD

=======
>>>>>>> 7b667f3f
        Parameters:
        -----------
        json_file: str
            json file to read
<<<<<<< HEAD

=======
>>>>>>> 7b667f3f
        Returns:
        --------
        SpotFindingResults:
            Object containing loaded results
<<<<<<< HEAD

=======
>>>>>>> 7b667f3f
        """
        fl = open(json_file)
        data = json.load(fl)
        pwd = os.getcwd()

        os.chdir(os.path.dirname(json_file))

        with open(data["log"]["path"]) as f:
            txt = json.load(f)['log']
            txt = json.dumps(txt)
            log = Log.decode(txt)

        rename_axes = {
            'x': Coordinates.X.value,
            'y': Coordinates.Y.value,
            'z': Coordinates.Z.value
        }
        coords = {}
        for coord, path in data["physical_coord_ranges"].items():
            coords[rename_axes[coord]] = xr.load_dataarray(path)

        spot_attributes_list = []
        for key, path in data["spot_attrs"].items():
            zero = int(key.split("_")[0])
            one = int(key.split("_")[1])
            index = {AXES_ORDER[0]: zero, AXES_ORDER[1]: one}
            spots = SpotAttributes.load(path)
            spot_attributes_list.append((PerImageSliceSpotResults(spots, extras=None), index))

        os.chdir(pwd)

        return SpotFindingResults(
            imagestack_coords=coords,
            log=log,
            spot_attributes_list=spot_attributes_list
        )

    @property
    def round_labels(self):
        """
        Return the set of round labels in the SpotFindingResults
        """
        return sorted(set(r for (r, ch) in self.keys()))

    @property
    def ch_labels(self):
        """
        Return the set of ch labels in the SpotFindingResults
        """

        return sorted(set(ch for (r, ch) in self.keys()))

    def count_total_spots(self):
        """
        Return the total number of unique spots represented in the SpotFindingResults.
        """
        total = 0
        for spot_info in self.values():
            total += spot_info.spot_attrs.data.spot_id.size
        return total

    @property
    def get_physical_coord_ranges(self) -> Mapping[Hashable, xr.DataArray]:
        """
        Returns the physical coordinate ranges the SpotResults cover. Needed
        information for calculating the physical coordinate values of decoded spots.
        """
        return self.physical_coord_ranges

    @property
    def log(self) -> Log:
        """
        Returns a list of pipeline components that have been applied to this get these SpotResults
        as well as their corresponding runtime parameters.
        For more information about provenance logging see
        `Provenance Logging
        <https://spacetx-starfish.readthedocs.io/en/latest/help_and_reference/api/utils/ilogging.html>`_
        Returns
        -------
        Log
        """
        return self._log<|MERGE_RESOLUTION|>--- conflicted
+++ resolved
@@ -108,18 +108,10 @@
 
     def save(self, output_dir_name: str) -> None:
         """Save spot finding results to series of files.
-<<<<<<< HEAD
-
-=======
->>>>>>> 7b667f3f
         Parameters
         ----------
         output_dir_name: str
             Location to save all files.
-<<<<<<< HEAD
-
-=======
->>>>>>> 7b667f3f
         """
         json_data: Dict[str, Any] = {}
 
@@ -156,26 +148,15 @@
     @classmethod
     def load(cls, json_file: str):
         """Load serialized spot finding results.
-<<<<<<< HEAD
-
-=======
->>>>>>> 7b667f3f
         Parameters:
         -----------
         json_file: str
             json file to read
-<<<<<<< HEAD
-
-=======
->>>>>>> 7b667f3f
+
         Returns:
         --------
         SpotFindingResults:
             Object containing loaded results
-<<<<<<< HEAD
-
-=======
->>>>>>> 7b667f3f
         """
         fl = open(json_file)
         data = json.load(fl)
