import os
from concurrent.futures import ThreadPoolExecutor
from copy import deepcopy
from dataclasses import dataclass
from functools import partial
from pathlib import Path
from typing import (
    Any,
    Callable,
    Hashable,
    Iterator,
    List,
    Mapping,
    MutableMapping,
    MutableSequence,
    Optional,
    Sequence,
    Tuple,
    Union,
)

import numpy as np
import xarray as xr
from read_roi import read_roi_zip
from skimage import draw
from skimage import io
from skimage.measure import regionprops
from skimage.measure._regionprops import _RegionProperties

from starfish.core.imagestack.imagestack import ImageStack
from starfish.core.morphology.label_image import LabelImage
from starfish.core.morphology.util import (
    _get_axes_names,
    _normalize_physical_ticks,
    _normalize_pixel_ticks,
)
from starfish.core.types import ArrayLike, Axes, Coordinates, Number
from starfish.core.util.logging import Log
from .expand import fill_from_mask


@dataclass
class MaskData:
    binary_mask: np.ndarray
    offsets: Tuple[int, ...]
    region_properties: Optional[_RegionProperties]


class BinaryMaskCollection:
    """Collection of binary masks with a dict-like access pattern.

    Parameters
    ----------
    pixel_ticks : Union[Mapping[Axes, ArrayLike[int]], Mapping[str, ArrayLike[int]]]
        A map from the axis to the values for that axis.
    physical_ticks : Union[Mapping[Coordinates, ArrayLike[Number]], Mapping[str, ArrayLike[Number]]
        A map from the physical coordinate type to the values for axis.  For 2D label images,
        X and Y physical coordinates must be provided.  For 3D label images, Z physical
        coordinates must also be provided.
    masks : Sequence[MaskData]
        A sequence of data for binary masks.

    Attributes
    ----------
    max_shape : Mapping[Axes, int]
        Maximum index of contained masks.
    """
    def __init__(
            self,
            pixel_ticks: Union[Mapping[Axes, ArrayLike[int]], Mapping[str, ArrayLike[int]]],
            physical_ticks: Union[Mapping[Coordinates, ArrayLike[Number]],
                                  Mapping[str, ArrayLike[Number]]],
            masks: Sequence[MaskData],
            log: Optional[Log],
    ):
        self._pixel_ticks: Mapping[Axes, ArrayLike[int]] = _normalize_pixel_ticks(pixel_ticks)
        self._physical_ticks: Mapping[Coordinates, ArrayLike[Number]] = _normalize_physical_ticks(
            physical_ticks)
        self._masks: MutableMapping[int, MaskData] = {}
        self._log: Log = log or Log()

        for ix, mask_data in enumerate(masks):
            if mask_data.binary_mask.ndim not in (2, 3):
                raise TypeError(f"expected 2 or 3 dimensions; got {mask_data.binary_mask.ndim}")
            if mask_data.binary_mask.dtype != np.bool:
                raise ValueError(f"expected dtype of bool; got {mask_data.binary_mask.dtype}")

            self._masks[ix] = mask_data

        if len(self._pixel_ticks) != len(self._physical_ticks):
            raise ValueError(
                "pixel_ticks should have the same cardinality as physical_ticks")
        for axis, coord in zip(*_get_axes_names(len(self._pixel_ticks))):
            if axis not in self._pixel_ticks:
                raise ValueError(f"pixel ticks missing {axis.value} data")
            if coord not in self._physical_ticks:
                raise ValueError(f"physical coordinate ticks missing {coord.value} data")
            if len(self._pixel_ticks[axis]) != len(self._physical_ticks[coord]):
                raise ValueError(
                    f"pixel ticks for {axis.name} does not have the same cardinality as physical "
                    f"coordinates ticks for {coord.name}")

    def __getitem__(self, index: int) -> xr.DataArray:
        return self._format_mask_as_xarray(index)

    def __iter__(self) -> Iterator[Tuple[int, xr.DataArray]]:
        for mask_index in self._masks.keys():
            yield mask_index, self._format_mask_as_xarray(mask_index)

    def __len__(self) -> int:
        return len(self._masks)

    def _format_mask_as_xarray(self, index: int) -> xr.DataArray:
        """Convert a np-based mask into an xarray DataArray."""
        mask_data = self._masks[index]
        max_mask_name_len = len(str(len(self._masks) - 1))

        xr_dims: MutableSequence[str] = []
        xr_coords: MutableMapping[Hashable, Any] = {}

        for ix, (axis, coord) in enumerate(zip(*_get_axes_names(len(self._pixel_ticks)))):
            xr_dims.append(axis.value)
            start_offset = mask_data.offsets[ix]
            end_offset = mask_data.offsets[ix] + mask_data.binary_mask.shape[ix]
            xr_coords[axis.value] = self._pixel_ticks[axis][start_offset:end_offset]
            xr_coords[coord.value] = (
                axis.value, self._physical_ticks[coord][start_offset:end_offset])

        return xr.DataArray(
            mask_data.binary_mask,
            dims=xr_dims,
            coords=xr_coords,
            name=f"{index:0{max_mask_name_len}d}"
        )

    def uncropped_mask(self, index: int) -> xr.DataArray:
        """Some of the binary mask collections builders will crop the binary masks when constructing
        the collection.  The purpose is to exclude the regions of the image that are entirely False.
        Use this method to obtain the mask sized according to the pixel and physical shape provided
        for the entire binary mask collection, use this method."""
        mask_data = self._masks[index]
        uncropped_shape = tuple(
            len(self._pixel_ticks[axis])
            for axis, _ in zip(*_get_axes_names(len(self._pixel_ticks)))
        )

        if uncropped_shape == mask_data.binary_mask.shape:
            return self._format_mask_as_xarray(index)

        max_mask_name_len = len(str(len(self._masks) - 1))

        xr_dims: MutableSequence[str] = []
        xr_coords: MutableMapping[Hashable, Any] = {}

        for ix, (axis, coord) in enumerate(zip(*_get_axes_names(len(self._pixel_ticks)))):
            xr_dims.append(axis.value)
            xr_coords[axis.value] = self._pixel_ticks[axis]
            xr_coords[coord.value] = (axis.value, self._physical_ticks[coord])

        image = np.zeros(
            shape=tuple(
                len(self._pixel_ticks[axis])
                for axis, _ in zip(*_get_axes_names(len(self._pixel_ticks)))
            ),
            dtype=np.bool,
        )
        fill_from_mask(
            mask_data.binary_mask,
            mask_data.offsets,
            1,
            image,
        )
        return xr.DataArray(
            image,
            dims=xr_dims,
            coords=xr_coords,
            name=f"{index:0{max_mask_name_len}d}"
        )

    def masks(self) -> Iterator[xr.DataArray]:
        for mask_index in self._masks.keys():
            yield self._format_mask_as_xarray(mask_index)

    def mask_regionprops(self, mask_id: int) -> _RegionProperties:
        """
        Return the region properties for a given mask.

        Parameters
        ----------
        mask_id : int
            The mask ID for the mask.

        Returns
        -------
        _RegionProperties
            The region properties for that mask.
        """
        mask_data = self._masks[mask_id]
        if mask_data.region_properties is None:
            # recreate the label image (but with just this mask)
            image = np.zeros(
                shape=tuple(
                    len(self._pixel_ticks[axis])
                    for axis, _ in zip(*_get_axes_names(len(self._pixel_ticks)))
                ),
                dtype=np.uint32,
            )
            fill_from_mask(
                mask_data.binary_mask,
                mask_data.offsets,
                mask_id + 1,
                image,
            )
            measured_region_props = regionprops(image)
            assert len(measured_region_props) == 1
            mask_data.region_properties = measured_region_props[0]
        return mask_data.region_properties

    @property
    def max_shape(self) -> Mapping[Axes, int]:
        return {
            axis: len(self._pixel_ticks[axis])
            for ix, (axis, _) in enumerate(zip(*_get_axes_names(len(self._pixel_ticks))))
        }

    @property
    def log(self) -> Log:
        return self._log

    @classmethod
    def from_label_image(cls, label_image: LabelImage) -> "BinaryMaskCollection":
        """Creates binary masks from a label image.  Masks are cropped to the smallest size that
        contains the non-zero values, but pixel and physical coordinates ticks are retained.  Masks
        extracted from BinaryMaskCollections will be cropped.  To extract masks sized to the
        original label image, use :py:meth:`starfish.BinaryMaskCollection.uncropped_mask`.

        Parameters
        ----------
        label_image : LabelImage
            LabelImage to extract binary masks from.

        Returns
        -------
        masks : BinaryMaskCollection
            Masks generated from the label image.
        """
        props = regionprops(label_image.xarray.data)

        pixel_ticks = {
            axis.value: label_image.xarray.coords[axis.value]
            for axis, _ in zip(*_get_axes_names(label_image.xarray.ndim))
            if axis.value in label_image.xarray.coords
        }
        physical_ticks = {
            coord.value: label_image.xarray.coords[coord.value]
            for _, coord in zip(*_get_axes_names(label_image.xarray.ndim))
            if coord.value in label_image.xarray.coords
        }
        masks: Sequence[MaskData] = [
            MaskData(prop.image, prop.bbox[:label_image.xarray.ndim], prop)
            for prop in props
        ]
        log = deepcopy(label_image.log)

        return cls(
            pixel_ticks,
            physical_ticks,
            masks,
            log,
        )

    @classmethod
    def from_fiji_roi_set(
            cls, path_to_roi_set_zip: Union[str, Path], original_image: ImageStack
    ) -> "BinaryMaskCollection":
        """
        Construct BinaryMaskCollection from external Fiji ROI set.

        Parameters
        ----------
        path_to_roi_set_zip : Union[str, Path]
            Path to an external fiji roi file
        original_image : ImageStack
            image from same FOV used in fiji segmentation workflow

        Returns
        --------
        BinaryMaskCollection

        Notes
        -----
        This method only supports construction of masks from 2D polygons
        at this time.
        """
        roi_set = read_roi_zip(path_to_roi_set_zip)

        # Get the physical ticks from the original dapi image
        physical_ticks = {Coordinates.Y: original_image.xarray.yc.values,
                          Coordinates.X: original_image.xarray.xc.values}

        # Get the pixel values from the original dapi image
        pixel_ticks = {Axes.Y: original_image.xarray.y.values,
                       Axes.X: original_image.xarray.x.values}

        masks: List[MaskData] = []
        # for each region (and its properties):
        for label, roi in enumerate(roi_set.values()):
            polygon = np.array([roi[Axes.Y.value], roi[Axes.X.value]]).T

            y_min, x_min = np.floor(np.amin(polygon, axis=0)).astype(np.int)
            y_max, x_max = np.floor(np.amax(polygon, axis=0)).astype(np.int)

            vertex_row_coords, vertex_col_coords = polygon.T
            vertex_col_coords -= vertex_col_coords.min()
            vertex_row_coords -= vertex_row_coords.min()

            # draw a mask from the polygon
            y_size = y_max - y_min + 1  # type: ignore
            x_size = x_max - x_min + 1  # type: ignore
            shape = y_size, x_size
            mask = np.zeros(shape, dtype=bool)
            fill_row_coords, fill_col_coords = draw.polygon(
                vertex_row_coords, vertex_col_coords, shape
            )
            mask[fill_row_coords, fill_col_coords] = True
            offsets = (y_min, x_min)  # type: ignore
            mask_data = MaskData(binary_mask=mask,
                                 offsets=offsets,
                                 region_properties=None)
            masks.append(mask_data)

        return cls(masks=masks,
                   pixel_ticks=pixel_ticks,
                   physical_ticks=physical_ticks,
                   log=original_image.log)

    @classmethod
    def from_external_labeled_image(cls, path_to_labeled_image: Union[str, Path],
                                    original_image: ImageStack):
        """
        Construct a BinaryMaskCollection from an external label image. Ex. the output from
        ilastik object classification

        Parameters
        ----------
        path_to_labeled_image : Union[str, Path]
            Path to an external label image file
        original_image : ImageStack
            Dapi image used in external segmentation workflow

        Returns
        -------
        BinaryMaskCollection
        """
        # Load the label image generated from another program
        label_image = io.imread(path_to_labeled_image)

<<<<<<< HEAD
        if len(label_image.shape) == 3 and label_image.shape[0] > label_image.shape[-1]:
            label_image = np.transpose(label_image, [2, 0, 1])

        # Get the physical ticks from the original dapi image
        physical_ticks = {Coordinates.Y: original_image.xarray.yc.values,
                          Coordinates.X: original_image.xarray.xc.values,
                          Coordinates.Z: original_image.xarray.zc.values}
        import pdb
        #pdb.set_trace()
        # Get the pixel values from the original dapi image
        pixel_coords = {Axes.Y: original_image.xarray.y.values,
                        Axes.X: original_image.xarray.x.values,
                        Axes.ZPLANE: original_image.xarray.z.values}
=======
        # Fixes dimension order. Tiff files saved with skimage.io.imsave and tifffile.imsave will
        # have different dimension order when read in.
        if len(label_image.shape) == 3 and label_image.shape[0] > label_image.shape[-1]:
            label_image = np.transpose(label_image, [2, 0, 1])

        if len(label_image.shape) == 3:
            # Get the physical ticks from the original dapi image
            physical_ticks = {Coordinates.Y: original_image.xarray.yc.values,
                              Coordinates.X: original_image.xarray.xc.values,
                              Coordinates.Z: original_image.xarray.zc.values}

            # Get the pixel values from the original dapi image
            pixel_coords = {Axes.Y: original_image.xarray.y.values,
                            Axes.X: original_image.xarray.x.values,
                            Axes.ZPLANE: original_image.xarray.z.values}
        else:
            physical_ticks = {Coordinates.Y: original_image.xarray.yc.values,
                              Coordinates.X: original_image.xarray.xc.values}

            # Get the pixel values from the original dapi image
            pixel_coords = {Axes.Y: original_image.xarray.y.values,
                            Axes.X: original_image.xarray.x.values}
>>>>>>> 7b667f3f

        # Create the label image
        label_im = LabelImage.from_label_array_and_ticks(
            label_image,
            pixel_ticks=pixel_coords,
            physical_ticks=physical_ticks,
            log=original_image.log
        )
        # Create the mask collection
        return BinaryMaskCollection.from_label_image(label_im)

    @classmethod
    def from_binary_arrays_and_ticks(
            cls,
            arrays: Sequence[np.ndarray],
            pixel_ticks: Optional[Union[
                Mapping[Axes, ArrayLike[int]],
                Mapping[str, ArrayLike[int]]]],
            physical_ticks: Union[
                Mapping[Coordinates, ArrayLike[Number]],
                Mapping[str, ArrayLike[Number]]],
            log: Optional[Log],
    ) -> "BinaryMaskCollection":
        """Constructs a BinaryMaskCollection from an array containing the labels, a set of physical
        coordinates, and an optional log of how this label image came to be.  Masks are cropped to
        the smallest size that contains the non-zero values, but pixel and physical coordinates
        ticks are retained.  Masks extracted from BinaryMaskCollections will be cropped.  To extract
        masks sized to the original label image, use
        :py:meth:`starfish.morphology.BinaryMaskCollection.uncropped_mask`.

        Parameters
        ----------
        arrays : Sequence[np.ndarray]
            A set of 2D or 3D binary arrays.  The ordering of the axes must be Y, X for 2D images
            and ZPLANE, Y, X for 3D images.  The arrays must have identical sizes and match the
            sizes of pixel_ticks and physical_ticks.
        pixel_ticks : Optional[Union[Mapping[Axes, ArrayLike[int]], Mapping[str, ArrayLike[int]]]]
            A map from the axis to the values for that axis.  For any axis that exist in the array
            but not in pixel_ticks, the pixel coordinates are assigned from 0..N-1, where N is
            the size along that axis.
        physical_ticks : Union[Mapping[Coordinates, ArrayLike[Number]], Mapping[str,
        ArrayLike[Number]]]
            A map from the physical coordinate type to the values for axis.  For 2D label images,
            X and Y physical coordinates must be provided.  For 3D label images, Z physical
            coordinates must also be provided.
        log : Optional[Log]
            A log of how this label image came to be.

        Returns
        -------
        masks : BinaryMaskCollection
            Masks generated from the label image.
        """
        array_shapes = set(array.shape for array in arrays)
        array_dtypes = set(array.dtype for array in arrays)
        if len(array_shapes) > 1:
            raise ValueError("all masks must be identically sized")
        for array_dtype in array_dtypes:
            if array_dtype != np.bool:
                raise TypeError("arrays must be binary data")

        # normalize the pixel coordinates to Mapping[Axes, ArrayLike[int]]
        pixel_ticks = _normalize_pixel_ticks(pixel_ticks)
        # normalize the physical coordinates to Mapping[Coordinates, ArrayLike[Number]]
        physical_ticks = _normalize_physical_ticks(physical_ticks)

        # If we have 1 or more arrays, verify that the physical coordinate array's size matches the
        # array's size.  In BinaryMaskCollection's constructor, it is verified that the pixel
        # tick array's size matches that of the physical coordinate array's size.
        if len(array_shapes) == 1:
            array_shape = next(iter(array_shapes))

            # verify that we don't have extra
            expected_axes, expected_physical_coords = _get_axes_names(len(array_shape))
            actual_real_coordinates_provided = set(expected_physical_coords)
            actual_real_coordinates_provided.intersection_update(set(physical_ticks.keys()))

            if len(array_shape) != len(actual_real_coordinates_provided):
                raise ValueError(
                    f"physical coordinates provided for {len(actual_real_coordinates_provided)} "
                    f"axes ({actual_real_coordinates_provided}), but the data has "
                    f"{len(array_shape)} axes"
                )

            for ix, (axis, coord) in enumerate(zip(*_get_axes_names(len(array_shape)))):
                if (coord in physical_ticks
                        and len(physical_ticks[coord]) != array_shape[ix]):
                    raise ValueError(
                        f"The size of the array for physical coordinates for {coord.name} "
                        f"({len(physical_ticks[coord])} does not match the array's shape "
                        f"({array_shape[ix]})."
                    )

        # Add all pixel ticks not present.
        for axis, coord in zip(*_get_axes_names(3)):
            if coord in physical_ticks and axis not in pixel_ticks:
                pixel_ticks[axis] = np.arange(0, len(physical_ticks[coord]))

        masks: MutableSequence[MaskData] = list()
        for array in arrays:
            selection_range: Tuple[slice, ...] = BinaryMaskCollection._crop_mask(array)

            masks.append(MaskData(
                array[selection_range],
                tuple(selection.start for selection in selection_range),
                None
            ))

        log = deepcopy(log)

        return cls(
            pixel_ticks,
            physical_ticks,
            masks,
            log,
        )

    @staticmethod
    def _crop_mask(array: np.ndarray) -> Tuple[slice, ...]:
        selection_range: MutableSequence[slice] = list()

        # calculate the first and last True pixel across each axis.
        for axis_num in range(array.ndim):
            projection_axes = tuple(dim for dim in range(array.ndim) if dim != axis_num)
            # max project across the projections
            max_projection = np.amax(array, axis=projection_axes)
            # get the indices of the non-zero elements.  the [0] is because np.nonzero captures
            # the indices of each dimension separately, and we want the one and only dimension.
            non_zero_indices = np.nonzero(max_projection)[0]

            if len(non_zero_indices) == 0:
                selection_range.append(slice(0, 0))
            else:
                selection_range.append(slice(non_zero_indices[0], non_zero_indices[-1] + 1))

        return tuple(selection_range)

    @classmethod
    def from_label_array_and_ticks(
            cls,
            array: np.ndarray,
            pixel_ticks: Optional[Union[
                Mapping[Axes, ArrayLike[int]],
                Mapping[str, ArrayLike[int]]]],
            physical_ticks: Union[
                Mapping[Coordinates, ArrayLike[Number]],
                Mapping[str, ArrayLike[Number]]],
            log: Optional[Log],
    ) -> "BinaryMaskCollection":
        """Constructs a BinaryMaskCollection from an array containing the labels, a set of physical
        coordinates, and an optional log of how this label image came to be.  Masks are cropped to
        the smallest size that contains the non-zero values, but pixel and physical coordinates
        ticks are retained.  Masks extracted from BinaryMaskCollections will be cropped.  To extract
        masks sized to the original label image, use
        :py:meth:`starfish.morphology.BinaryMaskCollection.uncropped_mask`.

        Parameters
        ----------
        array : np.ndarray
            A 2D or 3D array containing the labels.  The ordering of the axes must be Y, X for 2D
            images and ZPLANE, Y, X for 3D images.
        pixel_ticks : Optional[Union[Mapping[Axes, ArrayLike[int]], Mapping[str, ArrayLike[int]]]]
            A map from the axis to the values for that axis.  For any axis that exist in the array
            but not in pixel_ticks, the pixel coordinates are assigned from 0..N-1, where N is
            the size along that axis.
        physical_ticks : Union[Mapping[Coordinates, ArrayLike[Number]], Mapping[str,
        ArrayLike[Number]]]
            A map from the physical coordinate type to the values for axis.  For 2D label images,
            X and Y physical coordinates must be provided.  For 3D label images, Z physical
            coordinates must also be provided.
        log : Optional[Log]
            A log of how this label image came to be.

        Returns
        -------
        masks : BinaryMaskCollection
            Masks generated from the label image.
        """
        # normalize the pixel coordinates to Mapping[Axes, ArrayLike[int]]
        pixel_ticks = _normalize_pixel_ticks(pixel_ticks)
        # normalize the physical coordinates to Mapping[Coordinates, ArrayLike[Number]]
        physical_ticks = _normalize_physical_ticks(physical_ticks)

        for ix, (axis, coord) in enumerate(zip(*_get_axes_names(array.ndim))):
            # We verify that the physical coordinate array's size matches the array's size.  In
            # BinaryMaskCollection's constructor, it is verified that the pixel coordinate array's
            # size matches that of the physical coordinate array's size.
            if coord not in physical_ticks:
                raise ValueError(f"Missing physical coordinates for {coord.name}")
            if len(physical_ticks[coord]) != array.shape[ix]:
                raise ValueError(
                    f"The size of the array for physical coordinates for {coord.name} "
                    f"({len(physical_ticks[coord])} does not match the array's shape "
                    f"({array.shape[ix]})."
                )
            if axis not in pixel_ticks:
                pixel_ticks[axis] = np.arange(0, array.shape[ix])

        props = regionprops(array)

        masks: Sequence[MaskData] = [
            MaskData(prop.image, prop.bbox[:array.ndim], prop)
            for prop in props
        ]
        log = deepcopy(log)

        return cls(
            pixel_ticks,
            physical_ticks,
            masks,
            log,
        )

    def to_label_image(self) -> LabelImage:
        shape = tuple(
            len(self._pixel_ticks[axis])
            for axis in (Axes.ZPLANE, Axes.Y, Axes.X)
            if axis in self._pixel_ticks
        )
        label_image_array = np.zeros(shape=shape, dtype=np.uint16)
        for ix, mask_data in self._masks.items():
            fill_from_mask(
                mask_data.binary_mask,
                mask_data.offsets,
                ix + 1,
                label_image_array,
            )

        return LabelImage.from_label_array_and_ticks(
            label_image_array,
            self._pixel_ticks,
            self._physical_ticks,
            self._log,
        )

    @classmethod
    def open_targz(cls, path: Union[str, Path]) -> "BinaryMaskCollection":
        """Load the collection saved as a .tar.gz file from disk

        Parameters
        ----------
        path : Union[str, Path]
            Path of the tar file to instantiate from.

        Returns
        -------
        masks : BinaryMaskCollection
            Collection of binary masks.
        """
        with open(os.fspath(path), "rb") as fh:
            return _io.BinaryMaskIO.read_versioned_binary_mask(fh)

    def to_targz(self, path: Union[str, Path]):
        """Save the binary masks to disk as a .tar.gz file.

        Parameters
        ----------
        path : Union[str, Path]
            Path of the tar file to write to.
        """
        with open(os.fspath(path), "wb") as fh:
            _io.BinaryMaskIO.write_versioned_binary_mask(fh, self)

    def _apply(
            self,
            function: Callable[[np.ndarray], np.ndarray],
            *args,
            n_processes: Optional[int] = None,
            **kwargs
    ) -> "BinaryMaskCollection":
        """Given a function that takes an ndarray and outputs another, apply that method to all the
        masks in this collection to form a new collection.  All the masks are uncropped before being
        passed to the function.

        Parameters
        ----------
        function : Callable[[np.ndarray], np.ndarray]
            A function that should produce a mask array when given a mask array.
        n_processes : Optional[int]
            The number of processes to use for apply. If None, uses the output of os.cpu_count()
            (default = None).
        """
        if n_processes is None:
            n_processes = os.cpu_count()

        applied_func = partial(
            BinaryMaskCollection._apply_single_mask,
            function=function,
            mask_collection=self,
            args=args,
            kwargs=kwargs,
        )
        selectors = range(len(self._masks))

        with ThreadPoolExecutor(max_workers=n_processes) as tpe:
            results: Iterator[MaskData] = tpe.map(applied_func, selectors)

        return BinaryMaskCollection(
            self._pixel_ticks,
            self._physical_ticks,
            list(results),
            self._log,
        )

    @staticmethod
    def _apply_single_mask(
            mask_index: int,
            mask_collection: "BinaryMaskCollection",
            args: Sequence,
            kwargs: Mapping,
            function: Callable[[np.ndarray], np.ndarray],
    ) -> MaskData:
        """Given a mask collection, and an index, retrieve a mask and apply a function to that mask.
        Return the output along with the offsets of the original mask.  If the original mask is
        uncropped, then the offsets should all be 0.  If the original mask is not uncropped, it is
        propagated from the input masks's offsets.
        """
        input_mask = mask_collection.uncropped_mask(mask_index)
        output_mask = function(input_mask.values, *args, **kwargs)  # type: ignore

        selection_range: Sequence[slice] = BinaryMaskCollection._crop_mask(output_mask)

        return MaskData(
            output_mask[selection_range],
            tuple(selection.start for selection in selection_range),
            None
        )

    def _reduce(
            self,
            function: Callable,
            initial: Union[np.ndarray, Callable[[Tuple[int, ...]], np.ndarray]],
            *args,
            **kwargs
    ) -> "BinaryMaskCollection":
        """Given a function that takes two ndarray and outputs another, apply that function to all
        the masks in this collection to form a new collection.  Each time, the function is called
        with the result of the previous call to the method and the next uncropped mask.  The first
        time the function is called, the first argument is provided by ``initial``, which is either
        an array sized to match the uncropped mask, or a callable that takes a single parameter,
        which is the shape of the array to be produced.

        Parameters
        ----------
        function : Callable[[np.ndarray, np.ndarray], np.ndarray]
            A function that should produce an accumulated result when given an accumulated result
            and a mask array.  The shape of the inputs and the outputs should be identical.
        initial : Union[np.ndarray, Callable[[Tuple[int, ...]], np.ndarray]]
            An initial array that is the same shape as an uncropped mask, or a callable that accepts
            the shape of an uncropped mask as its parameter and produces an initial array.

        Examples
        --------
        Applying a logical 'AND' across all the masks.
            >>> import numpy as np
            >>> from starfish.core.morphology.binary_mask.test import factories
            >>> binary_mask_collection = factories.binary_mask_collection_2d()
            >>> anded_mask_collection = binary_mask_collection._reduce(
                np.logical_and, np.ones(shape=(5, 6), dtype=np.bool))

        Applying a logical 'AND' across all the masks, without hard-coding the size of the array.
            >>> import numpy as np
            >>> from starfish.core.morphology.binary_mask.test import factories
            >>> binary_mask_collection = factories.binary_mask_collection_2d()
            >>> anded_mask_collection = binary_mask_collection._reduce(
                np.logical_and, lambda shape: np.ones(shape=shape, dtype=np.bool))
        """
        if callable(initial):
            shape = tuple(len(self._pixel_ticks[axis])
                          for axis, _ in zip(*_get_axes_names(len(self._pixel_ticks))))
            result = initial(shape)
        else:
            result = initial
        for ix in range(len(self)):
            result = function(result, self.uncropped_mask(ix).values, *args, **kwargs)

        return BinaryMaskCollection.from_binary_arrays_and_ticks(
            [result],
            self._pixel_ticks,
            self._physical_ticks,
            self._log,
        )


# these need to be at the end to avoid recursive imports
from . import _io  # noqa<|MERGE_RESOLUTION|>--- conflicted
+++ resolved
@@ -355,21 +355,6 @@
         # Load the label image generated from another program
         label_image = io.imread(path_to_labeled_image)
 
-<<<<<<< HEAD
-        if len(label_image.shape) == 3 and label_image.shape[0] > label_image.shape[-1]:
-            label_image = np.transpose(label_image, [2, 0, 1])
-
-        # Get the physical ticks from the original dapi image
-        physical_ticks = {Coordinates.Y: original_image.xarray.yc.values,
-                          Coordinates.X: original_image.xarray.xc.values,
-                          Coordinates.Z: original_image.xarray.zc.values}
-        import pdb
-        #pdb.set_trace()
-        # Get the pixel values from the original dapi image
-        pixel_coords = {Axes.Y: original_image.xarray.y.values,
-                        Axes.X: original_image.xarray.x.values,
-                        Axes.ZPLANE: original_image.xarray.z.values}
-=======
         # Fixes dimension order. Tiff files saved with skimage.io.imsave and tifffile.imsave will
         # have different dimension order when read in.
         if len(label_image.shape) == 3 and label_image.shape[0] > label_image.shape[-1]:
@@ -392,7 +377,6 @@
             # Get the pixel values from the original dapi image
             pixel_coords = {Axes.Y: original_image.xarray.y.values,
                             Axes.X: original_image.xarray.x.values}
->>>>>>> 7b667f3f
 
         # Create the label image
         label_im = LabelImage.from_label_array_and_ticks(
