--- conflicted
+++ resolved
@@ -65,10 +65,6 @@
 # numpydoc settings
 numpydoc_class_members_toctree = False
 numpydoc_show_inherited_class_members = False
-<<<<<<< HEAD
-
-=======
->>>>>>> 664aa709
 
 # Add any paths that contain templates here, relative to this directory.
 templates_path = ['_templates']
